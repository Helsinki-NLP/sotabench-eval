--- conflicted
+++ resolved
@@ -15,10 +15,6 @@
             f"build={self.build})"
         )
 
+version = Version(0, 0, 25)
 
-<<<<<<< HEAD
-version = Version(0, 0, 24)
-=======
-version = Version(0, 0, 25)
->>>>>>> a968dad1
 __version__ = str(version)